--- conflicted
+++ resolved
@@ -1088,11 +1088,7 @@
         <plugin>
           <groupId>org.apache.maven.plugins</groupId>
           <artifactId>maven-war-plugin</artifactId>
-<<<<<<< HEAD
-          <version>2.1-beta-1</version>
-=======
           <version>2.1</version>
->>>>>>> d5c8ff75
         </plugin>
 
         <!-- Mojo -->
