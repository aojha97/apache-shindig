--- conflicted
+++ resolved
@@ -35,11 +35,7 @@
   public static void setup() throws Exception {
     defaultProvider = new EhCacheCacheProvider(
         "res://org/apache/shindig/common/cache/ehcache/ehcacheConfig.xml", true, true);
-<<<<<<< HEAD
-  }  	
-=======
   }
->>>>>>> d5c8ff75
 
   @Test
   public void getNamedCache() throws Exception {
