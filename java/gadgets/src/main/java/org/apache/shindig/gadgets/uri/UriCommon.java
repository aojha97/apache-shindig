--- conflicted
+++ resolved
@@ -52,17 +52,12 @@
     RESIZE_QUALITY("resize_q"),
     NO_EXPAND("no_expand"),
     FALLBACK_URL_PARAM("fallback_url"),
-<<<<<<< HEAD
-    RETURN_ORIGINAL_CONTENT_ON_ERROR("rooe"),
-    
-=======
 
     RETURN_ORIGINAL_CONTENT_ON_ERROR("rooe"),
     // The html tag which requested this proxy uri. For example, "script" when
     // "<script src='blah.js'></script>" is being proxied.
     HTML_TAG_CONTEXT("html_tag_context"),
 
->>>>>>> d5c8ff75
     // This is a legacy param, superseded by container.
     @Deprecated
     SYND("synd");
