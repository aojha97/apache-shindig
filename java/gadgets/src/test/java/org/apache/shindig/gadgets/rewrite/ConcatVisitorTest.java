/*
 * Licensed to the Apache Software Foundation (ASF) under one
 * or more contributor license agreements.  See the NOTICE file
 * distributed with this work for additional information
 * regarding copyright ownership.  The ASF licenses this file
 * to you under the Apache License, Version 2.0 (the
 * "License"); you may not use this file except in compliance
 * with the License.  You may obtain a copy of the License at
 *
 *   http://www.apache.org/licenses/LICENSE-2.0
 *
 * Unless required by applicable law or agreed to in writing,
 * software distributed under the License is distributed on an
 * "AS IS" BASIS, WITHOUT WARRANTIES OR CONDITIONS OF ANY
 * KIND, either express or implied.  See the License for the
 * specific language governing permissions and limitations
 * under the License.
 */
package org.apache.shindig.gadgets.rewrite;

import static org.junit.Assert.assertEquals;
import static org.junit.Assert.assertNull;
import static org.junit.Assert.assertSame;
import static org.junit.Assert.assertTrue;

import com.google.common.collect.ImmutableList;
import com.google.common.collect.Lists;
import com.google.common.collect.Maps;

import org.apache.shindig.common.uri.Uri;
import org.apache.shindig.common.uri.UriBuilder;
import org.apache.shindig.gadgets.rewrite.DomWalker.Visitor.VisitStatus;
import org.apache.shindig.gadgets.uri.ConcatUriManager;
import org.junit.Before;
import org.junit.Test;

import org.w3c.dom.Element;
import org.w3c.dom.Node;

import java.util.List;
import java.util.Map;

public class ConcatVisitorTest extends DomWalkerTestBase {
  private static final String JS1_URL_STR = "http://one.com/foo.js?test=1&ui=2";
  private Node js1;
  
  private static final String JS2_URL_STR = "http://two.com/foo.js";
  private Node js2;
  
  private static final String JS3_URL_STR = "http://three.com/foo.js";
  private Node js3;
  
  private static final String JS4_URL_STR = "http://four.com/foo.js";
  private Node js4;
  
  private static final String JS5_URL_STR = "http://~^|BAD |^/foo.js";
  private Node js5;
  
  private static final String JS6_URL_STR = "http://six.com/foo.js";
  private Node js6;
  
  private static final String CSS1_URL_STR = "http://one.com/foo.js";
  private Node css1;
  
  private static final String CSS2_URL_STR = "http://two.com/foo.js";
  private Node css2;
  
  private static final String CSS3_URL_STR = "http://three.com/foo.js";
  private Node css3;
  
  private static final String CSS4_URL_STR = "http://four.com/foo.js";
  private Node css4;
  
  private static final String CSS5_URL_STR = "http://five.com/foo.js";
  private Node css5;
  
  private static final String CSS6_URL_STR = "http://six.com/foo.js";
  private Node css6;
  
  private static final String CSS7_URL_STR = "http://seven.com/foo.js";
  private Node css7;
  
  private static final String CSS8_URL_STR = "http://eight.com/foo.js";
  private Node css8;
  
  private static final String CSS9_URL_STR = "http://nine.com/foo.js";
  private Node css9;

  private static final String CSS10_URL_STR = "http://ten.com/foo.js";
  private Node css10;

  private static final String CSS11_URL_STR = "http://eleven.com/foo.js";
  private Node css11;

  private static final String CSS12_URL_STR = "http://twelve.com/foo.js";
  private Node css12;

  private static final Uri CONCAT_BASE_URI = Uri.parse("http://test.com/proxy");
  
  @Before
  public void setUp() {
    super.setUp();
    js1 = elem("script", "src", JS1_URL_STR);
    js2 = elem("script", "src", JS2_URL_STR);
    js3 = elem("script", "src", JS3_URL_STR);
    js4 = elem("script", "src", JS4_URL_STR);
    js5 = elem("script", "src", JS5_URL_STR);
    js6 = elem("script", "src", JS6_URL_STR);
    css1 = elem("link", "rel", "Stylesheet", "type", "Text/css", "href", CSS1_URL_STR);
    css2 = elem("link", "rel", "stylesheet", "type", "text/css", "href", CSS2_URL_STR);
    css3 = elem("link", "rel", "stylesheet", "type", "text/css", "href", CSS3_URL_STR);
    css4 = elem("link", "rel", "stylesheet", "type", "text/css", "href", CSS4_URL_STR);
    css5 = elem("link", "rel", "stylesheet", "type", "text/css", "media", "print", "href", CSS5_URL_STR);
    css6 = elem("link", "rel", "stylesheet", "type", "text/css", "media", "print", "href", CSS6_URL_STR);
    css7 = elem("link", "rel", "stylesheet", "type", "text/css", "media", "screen", "href", CSS7_URL_STR);
    css8 = elem("link", "rel", "stylesheet", "type", "text/css", "media", "screen", "href", CSS8_URL_STR);
    css9 = elem("link", "rel", "stylesheet", "type", "text/css", "href", CSS9_URL_STR);
    css10 = elem("link", "rel", "stylesheet", "type", "text/css", "media", "all", "href", CSS10_URL_STR);
    css11 = elem("link", "rel", "stylesheet", "type", "text/css", "media", "all", "href", CSS11_URL_STR);
    css12 = elem("link", "rel", "stylesheet", "type", "text/css", "media", "all", "href", CSS12_URL_STR);
  }
  
  @Test
  public void dontVisitSingleJs() throws Exception {
    assertEquals(VisitStatus.BYPASS, getVisitStatusJs(js1, null, false));
  }
  
  @Test
  public void dontVisitSingleCss() throws Exception {
    assertEquals(VisitStatus.BYPASS, getVisitStatusCss(css1, null));
  }
  
  @Test
  public void dontVisitJsWithoutSrc() throws Exception {
    assertEquals(VisitStatus.BYPASS, getVisitStatusJs(elem("script"), null, false));
  }
  
  @Test
  public void dontVisitUnknown() throws Exception {
    assertEquals(VisitStatus.BYPASS, getVisitStatusJs(elem("div"), null, true));
    assertEquals(VisitStatus.BYPASS, getVisitStatusCss(elem("div"), null));
  }
  
  @Test
  public void dontVisitContigJsMiddleNotRewritable() throws Exception {
    ContentRewriterFeature.Config config = config(".*two.*", false);
    seqNodes(js1, js2, js3);
    assertEquals(VisitStatus.BYPASS, getVisitStatusJs(config, js1));
    assertEquals(VisitStatus.BYPASS, getVisitStatusJs(config, js2));
    assertEquals(VisitStatus.BYPASS, getVisitStatusJs(config, js3));
  }
  
  @Test
  public void dontVisitContigCssMiddleNotRewritable() throws Exception {
    ContentRewriterFeature.Config config = config(".*two.*", true);
    seqNodes(css1, css2, css3);
    assertEquals(VisitStatus.BYPASS, getVisitStatusCss(config, css1));
    assertEquals(VisitStatus.BYPASS, getVisitStatusCss(config, css2));
    assertEquals(VisitStatus.BYPASS, getVisitStatusCss(config, css3));
  }
  
  @Test
  public void dontVisitSeparatedJsNotSplit() throws Exception {
    ContentRewriterFeature.Config config = config(null, false);
    Node sep1 = elem("div");
    Node sep2 = elem("span");
    seqNodes(js1, sep1, js2, sep2, js3);
    assertEquals(VisitStatus.BYPASS, getVisitStatusJs(config, js1));
    assertEquals(VisitStatus.BYPASS, getVisitStatusJs(config, sep1));
    assertEquals(VisitStatus.BYPASS, getVisitStatusJs(config, js2));
    assertEquals(VisitStatus.BYPASS, getVisitStatusJs(config, sep2));
    assertEquals(VisitStatus.BYPASS, getVisitStatusJs(config, js3));
  }

  @Test
  public void visitValidCss() throws Exception {
    Node textNode = doc.createTextNode("");
    Node node = elem("link", "type", "text/css", "rel", "stylesheet", "href", CSS1_URL_STR);
    seqNodes(node, textNode, css1);
    assertEquals(VisitStatus.RESERVE_NODE, getVisitStatusCss(node, null));
  }

  @Test
  public void dontVisitCssSeperatedByNonEmptyTextNode() throws Exception {
    Node textNode = doc.createTextNode("Data\n");
    Node node = elem("link", "type", "text/css", "rel", "stylesheet", "href", CSS1_URL_STR);
    seqNodes(node, textNode, css1);
    assertEquals(VisitStatus.BYPASS, getVisitStatusCss(node, null));
  }

  @Test
  public void dontVisitRelFreeCss() throws Exception {
    Node node = elem("link", "type", "text/css", "href", CSS1_URL_STR);
    seqNodes(node, css1);
    assertEquals(VisitStatus.BYPASS, getVisitStatusCss(node, null));
  }
  
  @Test
  public void dontVisitTypeCssFreeCss() throws Exception {
    Node node = elem("link", "rel", "stylesheet", "href", CSS1_URL_STR);
    seqNodes(node, css1);
    assertEquals(VisitStatus.BYPASS, getVisitStatusCss(node, null));
  }

  @Test
  public void dontVisitTypeCssWrongRelAttributes() throws Exception {
    Node node = elem("link", "rel", "alternate", "type", "text/css", "href", CSS1_URL_STR);
    seqNodes(node, css1);
    assertEquals(VisitStatus.BYPASS, getVisitStatusCss(node, null));
  }

  @Test
  public void dontVisitTypeCssWrongTypeAttributes() throws Exception {
    Node node = elem("link", "rel", "stylesheet", "type", "text/javascript", "href", CSS1_URL_STR);
    seqNodes(node, css1);
    assertEquals(VisitStatus.BYPASS, getVisitStatusCss(node, null));
  }
  
  @Test
  public void dontVisitCssWithoutAttribs() throws Exception {
    Node node = elem("link", "href", CSS1_URL_STR);
    seqNodes(node, css1);
    assertEquals(VisitStatus.BYPASS, getVisitStatusCss(node, null));
  }
  
  @Test
  public void visitContigJs() throws Exception {
    seqNodes(js1, js2, js3);
    assertEquals(VisitStatus.RESERVE_NODE, getVisitStatusJs(js1, null, false));
    assertEquals(VisitStatus.RESERVE_NODE, getVisitStatusJs(js2, null, false));
    assertEquals(VisitStatus.RESERVE_NODE, getVisitStatusJs(js3, null, false));
  }
  
  @Test
  public void visitContigCss() throws Exception {
    seqNodes(css1, css2, css3);
    assertEquals(VisitStatus.RESERVE_NODE, getVisitStatusCss(css1, null));
    assertEquals(VisitStatus.RESERVE_NODE, getVisitStatusCss(css2, null));
    assertEquals(VisitStatus.RESERVE_NODE, getVisitStatusCss(css3, null));
  }
  
  @Test
  public void visitSplitJsSingle() throws Exception {
    assertEquals(VisitStatus.RESERVE_NODE, getVisitStatusJs(js1, null, true));
  }
  
  @Test
  public void visitSplitJsSeparated() throws Exception {
    seqNodes(js1, elem("span"), js2, elem("div"), js3);
    assertEquals(VisitStatus.RESERVE_NODE, getVisitStatusJs(js1, null, true));
    assertEquals(VisitStatus.RESERVE_NODE, getVisitStatusJs(js2, null, true));
    assertEquals(VisitStatus.RESERVE_NODE, getVisitStatusJs(js3, null, true));
  }
  
  @Test
  public void visitSplitJsContiguous() throws Exception {
    seqNodes(js1, js2, js3);
    assertEquals(VisitStatus.RESERVE_NODE, getVisitStatusJs(js1, null, true));
    assertEquals(VisitStatus.RESERVE_NODE, getVisitStatusJs(js2, null, true));
    assertEquals(VisitStatus.RESERVE_NODE, getVisitStatusJs(js3, null, true));
  }
  
  @Test
  public void concatSingleBatchJs() throws Exception {
    List<Node> nodes = seqNodes(js1, js2, js3);
    Node parent = js1.getParentNode();
    
    // Sanity check.
    assertEquals(3, parent.getChildNodes().getLength());
    
    SimpleConcatUriManager mgr = simpleMgr();
    ConcatVisitor.Js rewriter = new ConcatVisitor.Js(config(null, false), mgr);
    assertTrue(rewriter.revisit(gadget(), nodes));
    
    // Should be left with a single JS node child to parent.
    assertEquals(1, parent.getChildNodes().getLength());
    Element concatNode = (Element)parent.getChildNodes().item(0);
    Uri concatUri = Uri.parse(concatNode.getAttribute("src").replace("&amp;", "&"));
    assertEquals(CONCAT_BASE_URI.getScheme(), concatUri.getScheme());
    assertEquals(CONCAT_BASE_URI.getAuthority(), concatUri.getAuthority());
    assertEquals(CONCAT_BASE_URI.getPath(), concatUri.getPath());
    assertEquals(JS1_URL_STR, concatUri.getQueryParameter("1"));
    assertEquals(JS2_URL_STR, concatUri.getQueryParameter("2"));
    assertEquals(JS3_URL_STR, concatUri.getQueryParameter("3"));
  }
  
  @Test
  public void concatSingleBatchCss() throws Exception {
    List<Node> nodes = seqNodes(css1, css2, css3);
    Node parent = css1.getParentNode();
    
    // Sanity check.
    assertEquals(3, parent.getChildNodes().getLength());
    
    SimpleConcatUriManager mgr = simpleMgr();
    ConcatVisitor.Css rewriter = new ConcatVisitor.Css(config(null, false), mgr);
    assertTrue(rewriter.revisit(gadget(), nodes));
    
    // Should be left with a single JS node child to parent.
    assertEquals(1, parent.getChildNodes().getLength());
    Element concatNode = (Element)parent.getChildNodes().item(0);
    Uri concatUri = Uri.parse(concatNode.getAttribute("href").replace("&amp;", "&"));
    assertEquals(CONCAT_BASE_URI.getScheme(), concatUri.getScheme());
    assertEquals(CONCAT_BASE_URI.getAuthority(), concatUri.getAuthority());
    assertEquals(CONCAT_BASE_URI.getPath(), concatUri.getPath());
    assertEquals(CSS1_URL_STR, concatUri.getQueryParameter("1"));
    assertEquals(CSS2_URL_STR, concatUri.getQueryParameter("2"));
    assertEquals(CSS3_URL_STR, concatUri.getQueryParameter("3"));
  }
  
  @Test
  public void concatMultiBatchJs() throws Exception {
    List<Node> fullListJs = Lists.newArrayList();
    fullListJs.addAll(seqNodes(js1, js2));
    Node parent1 = js1.getParentNode();
    assertEquals(2, parent1.getChildNodes().getLength());
    
    fullListJs.addAll(seqNodes(js3, js4));
    Node parent2 = js3.getParentNode();
    assertEquals(2, js3.getParentNode().getChildNodes().getLength());
    
    SimpleConcatUriManager mgr = simpleMgr();
    ConcatVisitor.Js rewriter = new ConcatVisitor.Js(config(null, false), mgr);
    assertTrue(rewriter.revisit(gadget(), fullListJs));
    
    // Should have been independently concatenated.
    assertEquals(1, parent1.getChildNodes().getLength());
    Element cn1 = (Element)parent1.getChildNodes().item(0);
    Uri concatUri1 = Uri.parse(cn1.getAttribute("src").replace("&amp;", "&"));
    assertEquals(CONCAT_BASE_URI.getScheme(), concatUri1.getScheme());
    assertEquals(CONCAT_BASE_URI.getAuthority(), concatUri1.getAuthority());
    assertEquals(CONCAT_BASE_URI.getPath(), concatUri1.getPath());
    assertEquals(JS1_URL_STR, concatUri1.getQueryParameter("1"));
    assertEquals(JS2_URL_STR, concatUri1.getQueryParameter("2"));
    assertNull(concatUri1.getQueryParameter("3"));
    
    assertEquals(1, parent2.getChildNodes().getLength());
    Element cn2 = (Element)parent2.getChildNodes().item(0);
    Uri concatUri2 = Uri.parse(cn2.getAttribute("src").replace("&amp;", "&"));
    assertEquals(CONCAT_BASE_URI.getScheme(), concatUri2.getScheme());
    assertEquals(CONCAT_BASE_URI.getAuthority(), concatUri2.getAuthority());
    assertEquals(CONCAT_BASE_URI.getPath(), concatUri2.getPath());
    assertEquals(JS3_URL_STR, concatUri2.getQueryParameter("1"));
    assertEquals(JS4_URL_STR, concatUri2.getQueryParameter("2"));
    assertNull(concatUri2.getQueryParameter("3"));
  }
  
  @Test
  public void concatMultiBatchCss() throws Exception {
    List<Node> fullListCss = Lists.newArrayList();
    fullListCss.addAll(seqNodes(css1, css2));
    Node parent1 = css1.getParentNode();
    assertEquals(2, parent1.getChildNodes().getLength());
    
    fullListCss.addAll(seqNodes(css3, css4, css5, css7, css6, css8, css9));
    Node parent2 = css3.getParentNode();
    assertEquals(7, css3.getParentNode().getChildNodes().getLength());
    
    SimpleConcatUriManager mgr = simpleMgr();
    ConcatVisitor.Css rewriter = new ConcatVisitor.Css(config(null, false), mgr);
    assertTrue(rewriter.revisit(gadget(), fullListCss));
    
    // Should have been independently concatenated.
    assertEquals(1, parent1.getChildNodes().getLength());
    Element cn1 = (Element)parent1.getChildNodes().item(0);
    Uri concatUri1 = Uri.parse(cn1.getAttribute("href").replace("&amp;", "&"));
    assertEquals(CONCAT_BASE_URI.getScheme(), concatUri1.getScheme());
    assertEquals(CONCAT_BASE_URI.getAuthority(), concatUri1.getAuthority());
    assertEquals(CONCAT_BASE_URI.getPath(), concatUri1.getPath());
    assertEquals(CSS1_URL_STR, concatUri1.getQueryParameter("1"));
    assertEquals(CSS2_URL_STR, concatUri1.getQueryParameter("2"));
    assertNull(concatUri1.getQueryParameter("3"));
    
    assertEquals(2, parent2.getChildNodes().getLength());
    Element cn2 = (Element)parent2.getChildNodes().item(0);
    Uri concatUri2 = Uri.parse(cn2.getAttribute("href").replace("&amp;", "&"));
    assertEquals(CONCAT_BASE_URI.getScheme(), concatUri2.getScheme());
    assertEquals(CONCAT_BASE_URI.getAuthority(), concatUri2.getAuthority());
    assertEquals(CONCAT_BASE_URI.getPath(), concatUri2.getPath());
    assertEquals(CSS3_URL_STR, concatUri2.getQueryParameter("1"));
    assertEquals(CSS4_URL_STR, concatUri2.getQueryParameter("2"));
    assertEquals(CSS7_URL_STR, concatUri2.getQueryParameter("3"));
    assertEquals(CSS8_URL_STR, concatUri2.getQueryParameter("4"));
    assertEquals(CSS9_URL_STR, concatUri2.getQueryParameter("5"));
    assertNull(concatUri2.getQueryParameter("6"));
    assertEquals("", cn2.getAttribute("media"));
    
    Element cn3 = (Element)parent2.getChildNodes().item(1);
    Uri concatUri3 = Uri.parse(cn3.getAttribute("href").replace("&amp;", "&"));
    assertEquals(CONCAT_BASE_URI.getScheme(), concatUri3.getScheme());
    assertEquals(CONCAT_BASE_URI.getAuthority(), concatUri3.getAuthority());
    assertEquals(CONCAT_BASE_URI.getPath(), concatUri3.getPath());
    assertEquals(CSS5_URL_STR, concatUri3.getQueryParameter("1"));
    assertEquals(CSS6_URL_STR, concatUri3.getQueryParameter("2"));
    assertNull(concatUri3.getQueryParameter("3"));
    assertEquals("print", cn3.getAttribute("media"));
<<<<<<< HEAD
  
    Element cn4 = (Element)parent2.getChildNodes().item(2);
=======
  }

  @Test
  public void concatMultiBatchCssWithAllMediaTypeAndTitle() throws Exception {
  List<Node> fullListCss = Lists.newArrayList();
    // modify few node to have the title attriblue.
    ((Element) css2).setAttribute("title", "one");
    ((Element) css3).setAttribute("title", "two");
    ((Element) css4).setAttribute("title", "two");
    ((Element) css10).setAttribute("title", "two");
    fullListCss.addAll(seqNodes(css1, css2, css3, css4, css10, css11, css12, css7, css8, css9));
    Node parent1 = css1.getParentNode();
    assertEquals(10, parent1.getChildNodes().getLength());

    SimpleConcatUriManager mgr = simpleMgr();
    ConcatVisitor.Css rewriter = new ConcatVisitor.Css(config(null, false), mgr);
    assertTrue(rewriter.revisit(gadget(), fullListCss));

    // Should have been split across 'all' media type and then batches should be independently
    // concatenated.
    Element cn1 = (Element)parent1.getChildNodes().item(0);
    Uri concatUri1 = Uri.parse(cn1.getAttribute("href").replace("&amp;", "&"));
    assertEquals(CONCAT_BASE_URI.getScheme(), concatUri1.getScheme());
    assertEquals(CONCAT_BASE_URI.getAuthority(), concatUri1.getAuthority());
    assertEquals(CONCAT_BASE_URI.getPath(), concatUri1.getPath());
    assertEquals(CSS1_URL_STR, concatUri1.getQueryParameter("1"));
    assertNull(concatUri1.getQueryParameter("2"));
    assertEquals("", cn1.getAttribute("media"));

    Element cn2 = (Element)parent1.getChildNodes().item(1);
    Uri concatUri2 = Uri.parse(cn2.getAttribute("href").replace("&amp;", "&"));
    assertEquals(CONCAT_BASE_URI.getScheme(), concatUri2.getScheme());
    assertEquals(CONCAT_BASE_URI.getAuthority(), concatUri2.getAuthority());
    assertEquals(CONCAT_BASE_URI.getPath(), concatUri2.getPath());
    assertEquals(CSS2_URL_STR, concatUri2.getQueryParameter("1"));
    assertNull(concatUri2.getQueryParameter("2"));
    assertEquals("", cn2.getAttribute("media"));
    assertEquals("one", cn2.getAttribute("title"));

    Element cn3 = (Element)parent1.getChildNodes().item(2);
    Uri concatUri3 = Uri.parse(cn3.getAttribute("href").replace("&amp;", "&"));
    assertEquals(CONCAT_BASE_URI.getScheme(), concatUri3.getScheme());
    assertEquals(CONCAT_BASE_URI.getAuthority(), concatUri3.getAuthority());
    assertEquals(CONCAT_BASE_URI.getPath(), concatUri3.getPath());
    assertEquals(CSS3_URL_STR, concatUri3.getQueryParameter("1"));
    assertEquals(CSS4_URL_STR, concatUri3.getQueryParameter("2"));
    assertNull(concatUri3.getQueryParameter("3"));
    assertEquals("", cn3.getAttribute("media"));
    assertEquals("two", cn3.getAttribute("title"));

    Element cn4 = (Element)parent1.getChildNodes().item(3);
>>>>>>> d5c8ff75
    Uri concatUri4 = Uri.parse(cn4.getAttribute("href").replace("&amp;", "&"));
    assertEquals(CONCAT_BASE_URI.getScheme(), concatUri4.getScheme());
    assertEquals(CONCAT_BASE_URI.getAuthority(), concatUri4.getAuthority());
    assertEquals(CONCAT_BASE_URI.getPath(), concatUri4.getPath());
    assertEquals(CSS10_URL_STR, concatUri4.getQueryParameter("1"));
    assertNull(concatUri4.getQueryParameter("2"));
    assertEquals("all", cn4.getAttribute("media"));
    assertEquals("two", cn4.getAttribute("title"));

    Element cn5 = (Element)parent1.getChildNodes().item(4);
    Uri concatUri5 = Uri.parse(cn5.getAttribute("href").replace("&amp;", "&"));
    assertEquals(CONCAT_BASE_URI.getScheme(), concatUri5.getScheme());
    assertEquals(CONCAT_BASE_URI.getAuthority(), concatUri5.getAuthority());
    assertEquals(CONCAT_BASE_URI.getPath(), concatUri5.getPath());
    assertEquals(CSS11_URL_STR, concatUri5.getQueryParameter("1"));
    assertEquals(CSS12_URL_STR, concatUri5.getQueryParameter("2"));
    assertNull(concatUri5.getQueryParameter("3"));
    assertEquals("all", cn5.getAttribute("media"));
    assertEquals("", cn5.getAttribute("title"));

    Element cn6 = (Element)parent1.getChildNodes().item(5);
    Uri concatUri6 = Uri.parse(cn6.getAttribute("href").replace("&amp;", "&"));
    assertEquals(CONCAT_BASE_URI.getScheme(), concatUri6.getScheme());
    assertEquals(CONCAT_BASE_URI.getAuthority(), concatUri6.getAuthority());
    assertEquals(CONCAT_BASE_URI.getPath(), concatUri6.getPath());
    assertEquals(CSS7_URL_STR, concatUri6.getQueryParameter("1"));
    assertEquals(CSS8_URL_STR, concatUri6.getQueryParameter("2"));
    assertEquals(CSS9_URL_STR, concatUri6.getQueryParameter("3"));
    assertNull(concatUri6.getQueryParameter("4"));
    assertEquals("screen", cn6.getAttribute("media"));
    assertEquals("", cn6.getAttribute("title"));
  }

  @Test
  public void concatMultiBatchJsBadBatch() throws Exception {
    List<Node> fullListJs = Lists.newArrayList();
    fullListJs.addAll(seqNodes(js1, js2));
    Node parent1 = js1.getParentNode();
    assertEquals(2, parent1.getChildNodes().getLength());
    
    fullListJs.addAll(seqNodes(js5, js6));
    Node parent3 = js5.getParentNode();
    assertEquals(2, parent3.getChildNodes().getLength());
    
    fullListJs.addAll(seqNodes(js3, js4));
    Node parent2 = js3.getParentNode();
    assertEquals(2, js3.getParentNode().getChildNodes().getLength());
    
    SimpleConcatUriManager mgr = simpleMgr();
    ConcatVisitor.Js rewriter = new ConcatVisitor.Js(config(null, false), mgr);
    assertTrue(rewriter.revisit(gadget(), fullListJs));
    
    // Should have been independently concatenated. Batches #1 and #2 are OK. Middle skipped.
    assertEquals(1, parent1.getChildNodes().getLength());
    Element cn1 = (Element)parent1.getChildNodes().item(0);
    Uri concatUri1 = Uri.parse(cn1.getAttribute("src").replace("&amp;", "&"));
    assertEquals(CONCAT_BASE_URI.getScheme(), concatUri1.getScheme());
    assertEquals(CONCAT_BASE_URI.getAuthority(), concatUri1.getAuthority());
    assertEquals(CONCAT_BASE_URI.getPath(), concatUri1.getPath());
    assertEquals(JS1_URL_STR, concatUri1.getQueryParameter("1"));
    assertEquals(JS2_URL_STR, concatUri1.getQueryParameter("2"));
    
    assertEquals(2, parent3.getChildNodes().getLength());
    assertSame(js5, parent3.getChildNodes().item(0));
    assertSame(js6, parent3.getChildNodes().item(1));
    
    assertEquals(1, parent2.getChildNodes().getLength());
    Element cn2 = (Element)parent2.getChildNodes().item(0);
    Uri concatUri2 = Uri.parse(cn2.getAttribute("src").replace("&amp;", "&"));
    assertEquals(CONCAT_BASE_URI.getScheme(), concatUri2.getScheme());
    assertEquals(CONCAT_BASE_URI.getAuthority(), concatUri2.getAuthority());
    assertEquals(CONCAT_BASE_URI.getPath(), concatUri2.getPath());
    assertEquals(JS3_URL_STR, concatUri2.getQueryParameter("1"));
    assertEquals(JS4_URL_STR, concatUri2.getQueryParameter("2"));
  }
  
  @Test
  public void concatSplitJsSingleBatch() throws Exception {
    List<Node> nodes = seqNodes(js1, js2);
    Node parent = js1.getParentNode();
    assertEquals(2, parent.getChildNodes().getLength());
    
    SimpleConcatUriManager mgr = simpleMgr();
    ConcatVisitor.Js rewriter = new ConcatVisitor.Js(config(null, true), mgr);
    assertTrue(rewriter.revisit(gadget(), nodes));
    
    // Same number of nodes. Now the second JS node is a new script node eval'ing JS.
    // For test purposes the code is just the Uri.
    assertEquals(3, parent.getChildNodes().getLength());
    Element jsConcat = (Element)parent.getChildNodes().item(0);
    assertEquals("script", jsConcat.getTagName());
    Uri concatUri = Uri.parse(jsConcat.getAttribute("src").replace("&amp;", "&"));
    assertEquals(CONCAT_BASE_URI.getScheme(), concatUri.getScheme());
    assertEquals(CONCAT_BASE_URI.getAuthority(), concatUri.getAuthority());
    assertEquals(CONCAT_BASE_URI.getPath(), concatUri.getPath());
    assertEquals(JS1_URL_STR, concatUri.getQueryParameter("1"));
    assertEquals(JS2_URL_STR, concatUri.getQueryParameter("2"));
    assertNull(concatUri.getQueryParameter("3"));
    assertEquals("1", concatUri.getQueryParameter("SPLIT"));
    
    // Split-eval nodes 1 and 2
    Element splitEval1 = (Element)parent.getChildNodes().item(1);
    assertEquals("script", splitEval1.getTagName());
    assertNull(splitEval1.getAttributeNode("src"));
    assertEquals(JS1_URL_STR, splitEval1.getTextContent());
    
    Element splitEval2 = (Element)parent.getChildNodes().item(2);
    assertEquals("script", splitEval2.getTagName());
    assertNull(splitEval2.getAttributeNode("src"));
    assertEquals(JS2_URL_STR, splitEval2.getTextContent());
  }
  
  @Test
  public void concatSplitJsSplitNodes() throws Exception {
    Node parent = doc.createElement("container");
    parent.appendChild(doc.createElement("div"));
    parent.appendChild(js1);
    parent.appendChild(doc.createTextNode("text"));
    parent.appendChild(doc.createComment("comment"));
    parent.appendChild(js2);
    parent.appendChild(doc.createElement("span"));
    List<Node> nodes = ImmutableList.of(js1, js2);
    assertEquals(6, parent.getChildNodes().getLength());
    
    SimpleConcatUriManager mgr = simpleMgr();
    ConcatVisitor.Js rewriter = new ConcatVisitor.Js(config(null, true), mgr);
    assertTrue(rewriter.revisit(gadget(), nodes));
    
    // Same number of nodes. Now the second JS node is a new script node eval'ing JS.
    // For test purposes the code is just the Uri.
    assertEquals(7, parent.getChildNodes().getLength());
    Element jsConcat = (Element)parent.getChildNodes().item(1);
    assertEquals("script", jsConcat.getTagName());
    Uri concatUri = Uri.parse(jsConcat.getAttribute("src").replace("&amp;", "&"));
    assertEquals(CONCAT_BASE_URI.getScheme(), concatUri.getScheme());
    assertEquals(CONCAT_BASE_URI.getAuthority(), concatUri.getAuthority());
    assertEquals(CONCAT_BASE_URI.getPath(), concatUri.getPath());
    assertEquals(JS1_URL_STR, concatUri.getQueryParameter("1"));
    assertEquals(JS2_URL_STR, concatUri.getQueryParameter("2"));
    assertNull(concatUri.getQueryParameter("3"));
    assertEquals("1", concatUri.getQueryParameter("SPLIT"));
    
    // Split-eval nodes 1 and 2
    Element splitEval1 = (Element)parent.getChildNodes().item(2);
    assertEquals("script", splitEval1.getTagName());
    assertNull(splitEval1.getAttributeNode("src"));
    assertEquals(JS1_URL_STR, splitEval1.getTextContent());
    
    Element splitEval2 = (Element)parent.getChildNodes().item(5);
    assertEquals("script", splitEval2.getTagName());
    assertNull(splitEval2.getAttributeNode("src"));
    assertEquals(JS2_URL_STR, splitEval2.getTextContent());
  }
  
  private VisitStatus getVisitStatusJs(ContentRewriterFeature.Config config, Node node)
      throws RewritingException {
    return new ConcatVisitor.Js(config, null).visit(gadget(), node);
  }
  
  private VisitStatus getVisitStatusJs(Node node, String rewriteRegex, boolean splitJs)
      throws Exception {
    ContentRewriterFeature.Config config = config(rewriteRegex, splitJs);
    return getVisitStatusJs(config, node);
  }
  
  private VisitStatus getVisitStatusCss(ContentRewriterFeature.Config config, Node node)
      throws RewritingException {
    return new ConcatVisitor.Css(config, null).visit(gadget(), node);
  }
  
  private VisitStatus getVisitStatusCss(Node node, String rewriteRegex)
      throws Exception {
    // True, but never used (splitJS support)
    ContentRewriterFeature.Config config = config(rewriteRegex, true);
    return getVisitStatusCss(config, node);
  }
  
  private ContentRewriterFeature.Config config(String exclude, boolean splitJs) {
    return new ContentRewriterFeature.DefaultConfig(".*", exclude == null ? "" : exclude,
        "0", "", false, splitJs);
  }
  
  private List<Node> seqNodes(Node... nodes) {
    Node container = doc.createElement("container");
    List<Node> seq = Lists.newArrayListWithCapacity(nodes.length);
    for (Node node : nodes) {
      container.appendChild(node);
      seq.add(node);
    }
    return seq;
  }
  
  private SimpleConcatUriManager simpleMgr() {
    return new SimpleConcatUriManager(CONCAT_BASE_URI);
  }
  
  private static class SimpleConcatUriManager implements ConcatUriManager {
    private final Uri base;
    
    private SimpleConcatUriManager(Uri base) {
      this.base = base;
    }

    public List<ConcatData> make(List<ConcatUri> batches, boolean isAdjacent) {
      List<ConcatData> results = Lists.newArrayListWithCapacity(batches.size());
      for (ConcatUri batch : batches) {
        UriBuilder uriBuilder = new UriBuilder(base);
        Integer i = 1;
        for (Uri uri : batch.getBatch()) {
          uriBuilder.addQueryParameter((i++).toString(), uri.toString());
        }
        Map<Uri, String> snippets = Maps.newHashMap();
        if (!isAdjacent) {
          for (Uri uri : batch.getBatch()) {
            snippets.put(uri, uri.toString());
          }
          uriBuilder.addQueryParameter("SPLIT", "1");
        }
        results.add(new ConcatData(uriBuilder.toUri(), snippets));
      }
      return results;
    }

    public ConcatUri process(Uri uri) {
      // Not used in test code.
      throw new UnsupportedOperationException();
    }
    
  }
}<|MERGE_RESOLUTION|>--- conflicted
+++ resolved
@@ -394,10 +394,6 @@
     assertEquals(CSS6_URL_STR, concatUri3.getQueryParameter("2"));
     assertNull(concatUri3.getQueryParameter("3"));
     assertEquals("print", cn3.getAttribute("media"));
-<<<<<<< HEAD
-  
-    Element cn4 = (Element)parent2.getChildNodes().item(2);
-=======
   }
 
   @Test
@@ -449,7 +445,6 @@
     assertEquals("two", cn3.getAttribute("title"));
 
     Element cn4 = (Element)parent1.getChildNodes().item(3);
->>>>>>> d5c8ff75
     Uri concatUri4 = Uri.parse(cn4.getAttribute("href").replace("&amp;", "&"));
     assertEquals(CONCAT_BASE_URI.getScheme(), concatUri4.getScheme());
     assertEquals(CONCAT_BASE_URI.getAuthority(), concatUri4.getAuthority());
