--- conflicted
+++ resolved
@@ -126,32 +126,6 @@
   }
 
   @Test
-<<<<<<< HEAD
-  public void testImportsAndBackgroundUrlsInStyleTag() throws Exception {
-    String html = "<html><head>"
-                  + "<style>"
-                  + "@import url(/1.css);"
-                  + "P {color:blue;}"
-                  + "P {color:red;}"
-                  + "A {background: url(/2.jpg);}"
-                  + "</style>"
-                  + "</head><body><a href=\"hello\">Hello</a>"
-                  + "</body></html>";
-    String expected =
-        "<html><head>"
-        + "<style>"
-        + "@import url('//localhost:8080/gadgets/proxy?container=default&"
-        + "gadget=http%3A%2F%2F1.com%2F&debug=0&nocache=0"
-        + "&url=http%3A%2F%2F1.com%2F1.css');\n"
-        + "P {color:blue;}"
-        + "P {color:red;}"
-        + "A {background: url('//localhost:8080/gadgets/proxy?container=default"
-        + "&gadget=http%3A%2F%2F1.com%2F&debug=0&nocache=0"
-        + "&url=http%3A%2F%2F1.com%2F2.jpg');}"
-        + "</style></head>"
-        + "<body><a href=\"hello\">Hello</a>\n"
-        + "</body></html>";
-=======
   public void testImportsAndBackgroundUrlsInStyleTagMockContainer() throws Exception {
     testImportsAndBackgroundUrlsInStyleTag(ORIGINAL, EXPECTED.replace(
         "localhost:8080/gadgets/proxy?container=default", "www.mock.com/gadgets/proxy?container=mock"), 
@@ -160,7 +134,6 @@
   
   private void testImportsAndBackgroundUrlsInStyleTag(String html, String expected, String container) 
       throws Exception {
->>>>>>> d5c8ff75
     Document doc = htmlParser.parseDom(html);
 
     ContentRewriterFeature.Config config = injector.getInstance(
